# Copyright (c) 2017 Cable Television Laboratories, Inc. ("CableLabs")
#                    and others.  All rights reserved.
#
# Licensed under the Apache License, Version 2.0 (the "License");
# you may not use this file except in compliance with the License.
# You may obtain a copy of the License at:
#
#     http://www.apache.org/licenses/LICENSE-2.0
#
# Unless required by applicable law or agreed to in writing, software
# distributed under the License is distributed on an "AS IS" BASIS,
# WITHOUT WARRANTIES OR CONDITIONS OF ANY KIND, either express or implied.
# See the License for the specific language governing permissions and
# limitations under the License.

import logging

import os
from cryptography.hazmat.backends import default_backend
from cryptography.hazmat.primitives import serialization
from cryptography.hazmat.primitives.asymmetric import rsa
from novaclient.client import Client
from novaclient.exceptions import NotFound

from snaps.domain.flavor import Flavor
from snaps.domain.keypair import Keypair
from snaps.domain.vm_inst import VmInst
from snaps.openstack.utils import keystone_utils, glance_utils, neutron_utils

__author__ = 'spisarski'

logger = logging.getLogger('nova_utils')

"""
Utilities for basic OpenStack Nova API calls
"""


def nova_client(os_creds):
    """
    Instantiates and returns a client for communications with OpenStack's Nova
    server
    :param os_creds: The connection credentials to the OpenStack API
    :return: the client object
    """
    logger.debug('Retrieving Nova Client')
    return Client(os_creds.compute_api_version,
                  session=keystone_utils.keystone_session(os_creds))


def create_server(nova, neutron, glance, instance_settings, image_settings,
                  keypair_settings=None):
    """
    Creates a VM instance
    :param nova: the nova client (required)
    :param neutron: the neutron client for retrieving ports (required)
    :param glance: the glance client (required)
    :param instance_settings: the VM instance settings object (required)
    :param image_settings: the VM's image settings object (required)
    :param keypair_settings: the VM's keypair settings object (optional)
    :return: a snaps.domain.VmInst object
    """

    ports = list()

    for port_setting in instance_settings.port_settings:
        ports.append(neutron_utils.get_port_by_name(
            neutron, port_setting.name))
    nics = []
    for port in ports:
        kv = dict()
        kv['port-id'] = port.id
        nics.append(kv)

    logger.info('Creating VM with name - ' + instance_settings.name)
    keypair_name = None
    if keypair_settings:
        keypair_name = keypair_settings.name

    flavor = get_flavor_by_name(nova, instance_settings.flavor)
    if not flavor:
        raise NovaException(
            'Flavor not found with name - %s', instance_settings.flavor)

    image = glance_utils.get_image(glance, image_settings.name)
    if image:
        args = {'name': instance_settings.name,
                'flavor': flavor,
                'image': image,
                'nics': nics,
                'key_name': keypair_name,
                'security_groups':
                    instance_settings.security_group_names,
                'userdata': instance_settings.userdata,
                'availability_zone':
                    instance_settings.availability_zone}
        server = nova.servers.create(**args)
        return VmInst(name=server.name, inst_id=server.id,
                      networks=server.networks)
    else:
        raise NovaException(
            'Cannot create instance, image cannot be located with name %s',
            image_settings.name)


def get_servers_by_name(nova, name):
    """
    Returns a list of servers with a given name
    :param nova: the Nova client
    :param name: the server name
    :return: the list of snaps.domain.VmInst objects
    """
    out = list()
    servers = nova.servers.list(search_opts={'name': name})
    for server in servers:
        out.append(VmInst(name=server.name, inst_id=server.id,
                          networks=server.networks))
    return out


def __get_latest_server_os_object(nova, server):
    """
    Returns a server with a given id
    :param nova: the Nova client
    :param server: the domain VmInst object
    :return: the list of servers or None if not found
    """
    return nova.servers.get(server.id)


def get_server_status(nova, server):
    """
    Returns the a VM instance's status from OpenStack
    :param nova: the Nova client
    :param server: the domain VmInst object
    :return: the VM's string status or None if not founc
    """
    server = __get_latest_server_os_object(nova, server)
    if server:
        return server.status
    return None


def get_server_console_output(nova, server):
    """
    Returns the console object for parsing VM activity
    :param nova: the Nova client
    :param server: the domain VmInst object
    :return: the console output object or None if server object is not found
    """
    server = __get_latest_server_os_object(nova, server)
    if server:
        return server.get_console_output()
    return None


def get_latest_server_object(nova, server):
    """
    Returns a server with a given id
    :param nova: the Nova client
    :param server: the old server object
    :return: the list of servers or None if not found
    """
    server = __get_latest_server_os_object(nova, server)
    return VmInst(name=server.name, inst_id=server.id,
                  networks=server.networks)


def get_server_security_group_names(nova, server):
    """
    Returns a server with a given id
    :param nova: the Nova client
    :param server: the old server object
    :return: the list of security groups associated with a VM
    """
    out = list()
    os_vm_inst = __get_latest_server_os_object(nova, server)
    for sec_grp_dict in os_vm_inst.security_groups:
        out.append(sec_grp_dict['name'])
    return out


def get_server_info(nova, server):
    """
    Returns a dictionary of a VMs info as returned by OpenStack
    :param nova: the Nova client
    :param server: the old server object
    :return: a dict of the info if VM exists else None
    """
    vm = __get_latest_server_os_object(nova, server)
    if vm:
        return vm._info
    return None


def create_keys(key_size=2048):
    """
    Generates public and private keys
    :param key_size: the number of bytes for the key size
    :return: the cryptography keys
    """
    return rsa.generate_private_key(backend=default_backend(),
                                    public_exponent=65537,
                                    key_size=key_size)


def public_key_openssh(keys):
    """
    Returns the public key for OpenSSH
    :param keys: the keys generated by create_keys() from cryptography
    :return: the OpenSSH public key
    """
    return keys.public_key().public_bytes(serialization.Encoding.OpenSSH,
                                          serialization.PublicFormat.OpenSSH)


def save_keys_to_files(keys=None, pub_file_path=None, priv_file_path=None):
    """
    Saves the generated RSA generated keys to the filesystem
    :param keys: the keys to save generated by cryptography
    :param pub_file_path: the path to the public keys
    :param priv_file_path: the path to the private keys
    """
    if keys:
        if pub_file_path:
            # To support '~'
            pub_expand_file = os.path.expanduser(pub_file_path)
            pub_dir = os.path.dirname(pub_expand_file)

            if not os.path.isdir(pub_dir):
                os.mkdir(pub_dir)
            public_handle = open(pub_expand_file, 'wb')
            public_bytes = keys.public_key().public_bytes(
                serialization.Encoding.OpenSSH,
                serialization.PublicFormat.OpenSSH)
            public_handle.write(public_bytes)
            public_handle.close()
            os.chmod(pub_expand_file, 0o400)
            logger.info("Saved public key to - " + pub_expand_file)
        if priv_file_path:
            # To support '~'
            priv_expand_file = os.path.expanduser(priv_file_path)
            priv_dir = os.path.dirname(priv_expand_file)
            if not os.path.isdir(priv_dir):
                os.mkdir(priv_dir)
            private_handle = open(priv_expand_file, 'wb')
            private_handle.write(
                keys.private_bytes(
                    encoding=serialization.Encoding.PEM,
                    format=serialization.PrivateFormat.TraditionalOpenSSL,
                    encryption_algorithm=serialization.NoEncryption()))
            private_handle.close()
            os.chmod(priv_expand_file, 0o400)
            logger.info("Saved private key to - " + priv_expand_file)


def upload_keypair_file(nova, name, file_path):
    """
    Uploads a public key from a file
    :param nova: the Nova client
    :param name: the keypair name
    :param file_path: the path to the public key file
    :return: the keypair object
    """
    with open(os.path.expanduser(file_path), 'rb') as fpubkey:
        logger.info('Saving keypair to - ' + file_path)
        return upload_keypair(nova, name, fpubkey.read())


def upload_keypair(nova, name, key):
    """
    Uploads a public key from a file
    :param nova: the Nova client
    :param name: the keypair name
    :param key: the public key object
    :return: the keypair object
    """
    logger.info('Creating keypair with name - ' + name)
    os_kp = nova.keypairs.create(name=name, public_key=key.decode('utf-8'))
    return Keypair(name=os_kp.name, id=os_kp.id, public_key=os_kp.public_key)


def keypair_exists(nova, keypair_obj):
    """
    Returns a copy of the keypair object if found
    :param nova: the Nova client
    :param keypair_obj: the keypair object
    :return: the keypair object or None if not found
    """
    try:
        os_kp = nova.keypairs.get(keypair_obj)
        return Keypair(name=os_kp.name, id=os_kp.id,
                       public_key=os_kp.public_key)
    except:
        return None


def get_keypair_by_name(nova, name):
    """
    Returns a list of all available keypairs
    :param nova: the Nova client
    :param name: the name of the keypair to lookup
    :return: the keypair object or None if not found
    """
    keypairs = nova.keypairs.list()

    for keypair in keypairs:
        if keypair.name == name:
            return Keypair(name=keypair.name, id=keypair.id,
                           public_key=keypair.public_key)

    return None


def delete_keypair(nova, key):
    """
    Deletes a keypair object from OpenStack
    :param nova: the Nova client
    :param key: the SNAPS-OO keypair domain object to delete
    """
    logger.debug('Deleting keypair - ' + key.name)
    nova.keypairs.delete(key.id)


def get_nova_availability_zones(nova):
    """
    Returns the names of all nova active compute servers
    :param nova: the Nova client
    :return: a list of compute server names
    """
    out = list()
    zones = nova.availability_zones.list()
    for zone in zones:
        if zone.zoneName == 'nova':
            for key, host in zone.hosts.items():
                if host['nova-compute']['available']:
                    out.append(zone.zoneName + ':' + key)

    return out


def delete_vm_instance(nova, vm_inst):
    """
    Deletes a VM instance
    :param nova: the nova client
    :param vm_inst: the snaps.domain.VmInst object
    """
    nova.servers.delete(vm_inst.id)


def __get_os_flavor(nova, flavor):
    """
    Returns to OpenStack flavor object by name
    :param nova: the Nova client
    :param flavor: the SNAPS flavor domain object
    :return: the OpenStack Flavor object
    """
    try:
        return nova.flavors.get(flavor.id)
    except NotFound:
        return None


def get_flavor(nova, flavor):
    """
    Returns to OpenStack flavor object by name
    :param nova: the Nova client
    :param flavor: the SNAPS flavor domain object
    :return: the SNAPS Flavor domain object
    """
    os_flavor = __get_os_flavor(nova, flavor)
    if os_flavor:
        return Flavor(
            name=os_flavor.name, id=os_flavor.id, ram=os_flavor.ram,
            disk=os_flavor.disk, vcpus=os_flavor.vcpus,
            ephemeral=os_flavor.ephemeral, swap=os_flavor.swap,
            rxtx_factor=os_flavor.rxtx_factor, is_public=os_flavor.is_public)
    try:
        return nova.flavors.get(flavor.id)
    except NotFound:
        return None


def __get_os_flavor_by_name(nova, name):
    """
    Returns to OpenStack flavor object by name
    :param nova: the Nova client
    :param name: the name of the flavor to query
    :return: OpenStack flavor object
    """
    try:
        return nova.flavors.find(name=name)
    except NotFound:
        return None


def get_flavor_by_name(nova, name):
    """
    Returns a flavor by name
    :param nova: the Nova client
    :param name: the flavor name to return
    :return: the SNAPS flavor domain object or None if not exists
    """
    os_flavor = __get_os_flavor_by_name(nova, name)
    if os_flavor:
        return Flavor(
            name=os_flavor.name, id=os_flavor.id, ram=os_flavor.ram,
            disk=os_flavor.disk, vcpus=os_flavor.vcpus,
            ephemeral=os_flavor.ephemeral, swap=os_flavor.swap,
            rxtx_factor=os_flavor.rxtx_factor, is_public=os_flavor.is_public)


def create_flavor(nova, flavor_settings):
    """
    Creates and returns and OpenStack flavor object
    :param nova: the Nova client
    :param flavor_settings: the flavor settings
    :return: the SNAPS flavor domain object
    """
    os_flavor = nova.flavors.create(
        name=flavor_settings.name, flavorid=flavor_settings.flavor_id,
        ram=flavor_settings.ram, vcpus=flavor_settings.vcpus,
        disk=flavor_settings.disk, ephemeral=flavor_settings.ephemeral,
        swap=flavor_settings.swap, rxtx_factor=flavor_settings.rxtx_factor,
        is_public=flavor_settings.is_public)
    return Flavor(
        name=os_flavor.name, id=os_flavor.id, ram=os_flavor.ram,
        disk=os_flavor.disk, vcpus=os_flavor.vcpus,
        ephemeral=os_flavor.ephemeral, swap=os_flavor.swap,
        rxtx_factor=os_flavor.rxtx_factor, is_public=os_flavor.is_public)


def delete_flavor(nova, flavor):
    """
    Deletes a flavor
    :param nova: the Nova client
    :param flavor: the SNAPS flavor domain object
    """
    nova.flavors.delete(flavor.id)


def set_flavor_keys(nova, flavor, metadata):
    """
    Sets metadata on the flavor
    :param nova: the Nova client
    :param flavor: the SNAPS flavor domain object
    :param metadata: the metadata to set
    """
    os_flavor = __get_os_flavor(nova, flavor)
    if os_flavor:
        os_flavor.set_keys(metadata)


def add_security_group(nova, vm, security_group_name):
    """
    Adds a security group to an existing VM
    :param nova: the nova client
    :param vm: the OpenStack server object (VM) to alter
    :param security_group_name: the name of the security group to add
    """
    nova.servers.add_security_group(str(vm.id), security_group_name)


def remove_security_group(nova, vm, security_group):
    """
    Removes a security group from an existing VM
    :param nova: the nova client
    :param vm: the OpenStack server object (VM) to alter
    :param security_group: the SNAPS SecurityGroup domain object to add
    """
    nova.servers.remove_security_group(str(vm.id), security_group.name)


def add_floating_ip_to_server(nova, vm, floating_ip, ip_addr):
    """
    Adds a floating IP to a server instance
    :param nova: the nova client
    :param vm: VmInst domain object
    :param floating_ip: FloatingIp domain object
    :param ip_addr: the IP to which to bind the floating IP to
    """
<<<<<<< HEAD
    vm = __get_latest_server_os_object(nova, vm)
    vm.add_floating_ip(floating_ip.ip, ip_addr)
=======
    vm = get_latest_server_os_object(nova, vm)
    vm.add_floating_ip(floating_ip.ip, ip_addr)


class NovaException(Exception):
    """
    Exception when calls to the Keystone client cannot be served properly
    """
>>>>>>> 7e17a904
<|MERGE_RESOLUTION|>--- conflicted
+++ resolved
@@ -479,16 +479,11 @@
     :param floating_ip: FloatingIp domain object
     :param ip_addr: the IP to which to bind the floating IP to
     """
-<<<<<<< HEAD
     vm = __get_latest_server_os_object(nova, vm)
     vm.add_floating_ip(floating_ip.ip, ip_addr)
-=======
-    vm = get_latest_server_os_object(nova, vm)
-    vm.add_floating_ip(floating_ip.ip, ip_addr)
 
 
 class NovaException(Exception):
     """
     Exception when calls to the Keystone client cannot be served properly
-    """
->>>>>>> 7e17a904
+    """